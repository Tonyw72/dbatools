function Get-DbaExecutionPlan {
	<#
.SYNOPSIS
Gets execution plans and metadata
	
.DESCRIPTION
Gets execution plans and metadata. Can pipe to Export-DbaExecutionPlan :D
	
Thanks to 
	https://www.simple-talk.com/sql/t-sql-programming/dmvs-for-query-plan-metadata/
	and
	http://www.scarydba.com/2017/02/13/export-plans-cache-sqlplan-file/
for the idea and query.
	
.PARAMETER SqlInstance
The SQL Server that you're connecting to.

.PARAMETER SqlCredential
Credential object used to connect to the SQL Server as a different user

.PARAMETER Database
Return restore information for only specific databases. These are only the databases that currently exist on the server.
	
.PARAMETER ExcludeDatabase
Return restore information for all but these specific databases

.PARAMETER SinceCreation
Datetime object used to narrow the results to a date

.PARAMETER SinceLastExecution
Datetime object used to narrow the results to a date

.PARAMETER ExcludeEmptyQueryPlan
Exclude results with empty query plan

.PARAMETER Force
Returns a ton of raw information about the execution plans
	
.NOTES
Tags: Performance
dbatools PowerShell module (https://dbatools.io, clemaire@gmail.com)
Copyright (C) 2016 Chrissy LeMaire
License: GNU GPL v3 https://opensource.org/licenses/GPL-3.0

.LINK
https://dbatools.io/Get-DbaExecutionPlan

.EXAMPLE
Get-DbaExecutionPlan -SqlInstance sqlserver2014a

Gets all execution plans on  sqlserver2014a

.EXAMPLE   
Get-DbaExecutionPlan -SqlInstance sqlserver2014a -Database db1, db2 -SinceLastExecution '7/1/2016 10:47:00'

Gets all execution plans for databases db1 and db2 on sqlserver2014a since July 1, 2016 at 10:47 AM.
	
.EXAMPLE   
Get-DbaExecutionPlan -SqlInstance sqlserver2014a, sql2016 -Exclude db1 | Format-Table

Gets execution plan info for all databases except db1 on sqlserver2014a and sql2016 and makes the output pretty

.EXAMPLE   
Get-DbaExecutionPlan -SqlInstance sql2014 -Database AdventureWorks2014, pubs -Force

Gets super detailed information for execution plans on only for AdventureWorks2014 and pubs
	
#>
	[CmdletBinding()]
	Param (
		[parameter(Mandatory = $true, ValueFromPipeline = $true)]
		[Alias("ServerInstance", "SqlServer")]
		[DbaInstanceParameter[]]$SqlInstance,
		[Alias("Credential")]
		[PSCredential]$SqlCredential,
		[object[]]$Database,
		[object[]]$ExcludeDatabase,
		[datetime]$SinceCreation,
		[datetime]$SinceLastExecution,
		[switch]$ExcludeEmptyQueryPlan,
		[switch]$Force
	)

	begin {
				
		if ($SinceCreation -ne $null) {
			$SinceCreation = $SinceCreation.ToString("yyyy-MM-dd HH:mm:ss")
		}
		
		if ($SinceLastExecution -ne $null) {
			$SinceLastExecution = $SinceLastExecution.ToString("yyyy-MM-dd HH:mm:ss")
		}
	}
	process {

		foreach ($instance in $sqlinstance) {
			try {
				$server = Connect-SqlInstance -SqlInstance $instance -SqlCredential $Credential
				
				if ($server.VersionMajor -lt 9) {
					Write-Warning "SQL Server 2000 not supported"
					continue
				}
				
				if ($force -eq $true) {
					$select = "SELECT * "
				}
				else {
					$select = "SELECT DB_NAME(deqp.dbid) as DatabaseName, OBJECT_NAME(deqp.objectid) as ObjectName, 
					detqp.query_plan AS SingleStatementPlan, 
					deqp.query_plan AS BatchQueryPlan,
					ROW_NUMBER() OVER ( ORDER BY Statement_Start_offset ) AS QueryPosition,
					sql_handle as SqlHandle,
					plan_handle as PlanHandle,
					creation_time as CreationTime,
					last_execution_time as LastExecutionTime"
				}
				
				$from = " FROM sys.dm_exec_query_stats deqs
						CROSS APPLY sys.dm_exec_text_query_plan(deqs.plan_handle,
							deqs.statement_start_offset,
							deqs.statement_end_offset) AS detqp
						CROSS APPLY sys.dm_exec_query_plan(deqs.plan_handle) AS deqp
						CROSS APPLY sys.dm_exec_sql_text(deqs.plan_handle) AS execText"
				
				if ($ExcludeDatabase -or $Database -or $SinceCreation.length -gt 0 -or $SinceLastExecution.length -gt 0 -or $ExcludeEmptyQueryPlan -eq $true) {
					$where = " WHERE "
				}
				
				$wherearray = @()
				
				if ($Database) {
					$dblist = $Database -join "','"
					$wherearray += " DB_NAME(deqp.dbid) in ('$dblist') "
				}
				
				if ($SinceCreation -ne $null) {
					Write-Verbose "Adding creation time"
					$wherearray += " creation_time >= '$SinceCreation' "
				}
				
				if ($SinceLastExecution -ne $null) {
					Write-Verbose "Adding last exectuion time"
					$wherearray += " last_execution_time >= '$SinceLastExecution' "
				}
				
				if ($ExcludeDatabase) {
					$dblist = $ExcludeDatabase -join "','"
					$wherearray += " DB_NAME(deqp.dbid) not in ('$dblist') "
				}
				
				if ($ExcludeEmptyQueryPlan) {
					$wherearray += " detqp.query_plan is not null"
				}
				
				if ($where.length -gt 0) {
					$wherearray = $wherearray -join " and "
					$where = "$where $wherearray"
				}
				
				$sql = "$select $from $where"
				Write-Debug $sql
				
				if ($Force -eq $true) {
					$server.ConnectionContext.ExecuteWithResults($sql).Tables.Rows
				}
				
				$datatable = $server.ConnectionContext.ExecuteWithResults($sql).Tables
				
				foreach ($row in ($datatable.Rows)) {
					$simple = ([xml]$row.SingleStatementPlan).ShowPlanXML.BatchSequence.Batch.Statements.StmtSimple
					$sqlhandle = "0x"; $row.sqlhandle | ForEach-Object { $sqlhandle += ("{0:X}" -f $_).PadLeft(2, "0") }
					$planhandle = "0x"; $row.planhandle | ForEach-Object { $planhandle += ("{0:X}" -f $_).PadLeft(2, "0") }
					$planWarnings = $simple.QueryPlan.Warnings.PlanAffectingConvert;

					[pscustomobject]@{
						ComputerName                      = $server.NetName
						InstanceName                      = $server.ServiceName
						SqlInstance                       = $server.DomainInstanceName
						DatabaseName                      = $row.DatabaseName
						ObjectName                        = $row.ObjectName
						QueryPosition                     = $row.QueryPosition
						SqlHandle                         = $SqlHandle
						PlanHandle                        = $PlanHandle
						CreationTime                      = $row.CreationTime
						LastExecutionTime                 = $row.LastExecutionTime
						StatementCondition                = ([xml]$row.SingleStatementPlan).ShowPlanXML.BatchSequence.Batch.Statements.StmtCond
						StatementSimple                   = $simple
						StatementId                       = $simple.StatementId
						StatementCompId                   = $simple.StatementCompId
						StatementType                     = $simple.StatementType
						RetrievedFromCache                = $simple.RetrievedFromCache
						StatementSubTreeCost              = $simple.StatementSubTreeCost
						StatementEstRows                  = $simple.StatementEstRows
						SecurityPolicyApplied             = $simple.SecurityPolicyApplied
						StatementOptmLevel                = $simple.StatementOptmLevel
						QueryHash                         = $simple.QueryHash
						QueryPlanHash                     = $simple.QueryPlanHash
						StatementOptmEarlyAbortReason     = $simple.StatementOptmEarlyAbortReason
						CardinalityEstimationModelVersion = $simple.CardinalityEstimationModelVersion
<<<<<<< HEAD
						ParameterizedText = $simple.ParameterizedText
						StatementSetOptions = $simple.StatementSetOptions
						QueryPlan = $simple.QueryPlan
						BatchConditionXml = ([xml]$row.BatchQueryPlan).ShowPlanXML.BatchSequence.Batch.Statements.StmtCond
						BatchSimpleXml = ([xml]$row.BatchQueryPlan).ShowPlanXML.BatchSequence.Batch.Statements.StmtSimple
						BatchQueryPlanRaw = [xml]$row.BatchQueryPlan
						SingleStatementPlanRaw = [xml]$row.SingleStatementPlan
						PlanWarnings = $planWarnings
					} | Select-DefaultView -ExcludeProperty BatchQueryPlan, SingleStatementPlan, BatchConditionXmlRaw, BatchQueryPlanRaw, SingleStatementPlanRaw, PlanWarnings
=======
						ParameterizedText                 = $simple.ParameterizedText
						StatementSetOptions               = $simple.StatementSetOptions
						QueryPlan                         = $simple.QueryPlan
						BatchConditionXml                 = ([xml]$row.BatchQueryPlan).ShowPlanXML.BatchSequence.Batch.Statements.StmtCond
						BatchSimpleXml                    = ([xml]$row.BatchQueryPlan).ShowPlanXML.BatchSequence.Batch.Statements.StmtSimple
						BatchQueryPlanRaw                 = [xml]$row.BatchQueryPlan
						SingleStatementPlanRaw            = [xml]$row.SingleStatementPlan
					} | Select-DefaultView -ExcludeProperty BatchQueryPlan, SingleStatementPlan, BatchConditionXmlRaw, BatchQueryPlanRaw, SingleStatementPlanRaw
>>>>>>> b1a1115e
				}
			}
			catch {
				# Will fix this tomorrow, Fred ;)
				Write-Warning $_.Exception
			}
		}
	}
}<|MERGE_RESOLUTION|>--- conflicted
+++ resolved
@@ -198,7 +198,7 @@
 						QueryPlanHash                     = $simple.QueryPlanHash
 						StatementOptmEarlyAbortReason     = $simple.StatementOptmEarlyAbortReason
 						CardinalityEstimationModelVersion = $simple.CardinalityEstimationModelVersion
-<<<<<<< HEAD
+            
 						ParameterizedText = $simple.ParameterizedText
 						StatementSetOptions = $simple.StatementSetOptions
 						QueryPlan = $simple.QueryPlan
@@ -208,16 +208,6 @@
 						SingleStatementPlanRaw = [xml]$row.SingleStatementPlan
 						PlanWarnings = $planWarnings
 					} | Select-DefaultView -ExcludeProperty BatchQueryPlan, SingleStatementPlan, BatchConditionXmlRaw, BatchQueryPlanRaw, SingleStatementPlanRaw, PlanWarnings
-=======
-						ParameterizedText                 = $simple.ParameterizedText
-						StatementSetOptions               = $simple.StatementSetOptions
-						QueryPlan                         = $simple.QueryPlan
-						BatchConditionXml                 = ([xml]$row.BatchQueryPlan).ShowPlanXML.BatchSequence.Batch.Statements.StmtCond
-						BatchSimpleXml                    = ([xml]$row.BatchQueryPlan).ShowPlanXML.BatchSequence.Batch.Statements.StmtSimple
-						BatchQueryPlanRaw                 = [xml]$row.BatchQueryPlan
-						SingleStatementPlanRaw            = [xml]$row.SingleStatementPlan
-					} | Select-DefaultView -ExcludeProperty BatchQueryPlan, SingleStatementPlan, BatchConditionXmlRaw, BatchQueryPlanRaw, SingleStatementPlanRaw
->>>>>>> b1a1115e
 				}
 			}
 			catch {
