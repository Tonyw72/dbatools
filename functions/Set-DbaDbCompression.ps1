function Set-DbaDbCompression {
    <#
        .SYNOPSIS
            Sets tables and indexes with preferred compression setting.

        .DESCRIPTION
            This function set the appropriate compression recommendation.
            Remember Uptime is critical, the longer uptime, the more accurate the analysis is.
            You would probably be best if you utilized Get-DbaUptime first, before running this command.

            Set-DbaDbCompression script derived from GitHub and the tigertoolbox
            (https://github.com/Microsoft/tigertoolbox/tree/master/Evaluate-Compression-Gains)

        .PARAMETER SqlInstance
            SQL Server name or SMO object representing the SQL Server to connect to. This can be a collection and receive pipeline input to allow the function to be executed against multiple SQL Server instances.

<<<<<<< HEAD
    .PARAMETER SqlCredential
        Login to the target instance using alternative credentials. Windows and SQL Authentication supported. Accepts credential objects (Get-Credential)
=======
        .PARAMETER SqlCredential
            SqlCredential object to connect as. If not specified, current Windows login will be used.
>>>>>>> 2d90eb69

        .PARAMETER Database
            The database(s) to process - this list is auto populated from the server. If unspecified, all databases will be processed.

        .PARAMETER ExcludeDatabase
            The database(s) to exclude - this list is auto populated from the server.



        .PARAMETER MaxRunTime
            Will continue to alter tables and indexes for the given amount of minutes.

        .PARAMETER PercentCompression
            Will only work on the tables/indexes that have the calculated savings at and higher for the given number provided.

        .PARAMETER EnableException
            By default, when something goes wrong we try to catch it, interpret it and give you a friendly warning message.
            This avoids overwhelming you with "sea of red" exceptions, but is inconvenient because it basically disables advanced scripting.
            Using this switch turns this "nice by default" feature off and enables you to catch exceptions with your own try/catch.

        .NOTES
            Author: Jason Squires (@js_0505, jstexasdba@gmail.com)
            Tags: Compression, Table, Database
            Website: https://dbatools.io
            Copyright: (C) Chrissy LeMaire, clemaire@gmail.com
            License: MIT https://opensource.org/licenses/MIT

        .LINK
            https://dbatools.io/Set-DbaDbCompression

        .EXAMPLE
            Set-DbaDbCompression -SqlInstance localhost -MaxRunTime 60 -PercentCompression 25

            Set the compression run time to 60 minutes and will start the compression of tables/indexes that have a difference of 25% or higher between current and recommended.

        .EXAMPLE
            Set-DbaDbCompression -SqlInstance ServerA -Database DBName -PercentCompression 25 | Out-GridView

            Will compress tables/indexes within the specified database with no time limit. Only objects that have a difference of 25% or higher between current and recommended will be compressed and the results into a nicely formated GridView.

        .EXAMPLE
            $cred = Get-Credential sqladmin
            Set-DbaDbCompression -SqlInstance ServerA -ExcludeDatabase Database -SqlCredential $cred -MaxRunTime 60 -PercentCompression 25

            Set the compression run time to 60 minutes and will start the compression of tables/indexes for all databases except the specified excluded database. Only objects that have a difference of 25% or higher between current and recommended will be compressed.

        .EXAMPLE
            $servers = 'Server1','Server2'
            foreach ($svr in $servers)
            {
                Set-DbaDbCompression -SqlInstance $svr -MaxRunTime 60 -PercentCompression 25 | Export-Csv -Path C:\temp\CompressionAnalysisPAC.csv -Append
            }

            Set the compression run time to 60 minutes and will start the compression of tables/indexes across all listed servers that have a difference of 25% or higher between current and recommended. Output of command is exported to a csv.
    #>
    [CmdletBinding(DefaultParameterSetName = "Default")]
    param (
        [parameter(Mandatory = $true, ValueFromPipeline = $true)]
        [Alias("ServerInstance", "SqlServer")]
        [DbaInstanceParameter[]]$SqlInstance,
        [PSCredential]$SqlCredential,
        [ValidateSet("Recommended", "PAGE", "ROW")]$CompressionType = "Recommended",
        [object[]]$Database,
        [object[]]$ExcludeDatabase,
        [int]$MaxRunTime = 0,
        [parameter(Mandatory = $true, ValueFromPipeline = $true)]
        [int]$PercentCompression,
        $InputObject,
        [Alias('Silent')]
        [switch]$EnableException
    )

    process {
        $starttime = Get-Date
        foreach ($instance in $SqlInstance) {
            try {
                Write-Message -Level VeryVerbose -Message "Connecting to $instance" -Target $instance
                $server = Connect-SqlInstance -SqlInstance $instance -SqlCredential $SourceSqlCredential -MinimumVersion 10
            }
            catch {
                Stop-Function -Message "Failed to process Instance $Instance" -ErrorRecord $_ -Target $instance -Continue
            }

            $Server.ConnectionContext.StatementTimeout = 0

            #The reason why we do this is because of SQL 2016 and they now allow for compression on standard edition.
            if ($Server.EngineEdition -notmatch 'Enterprise' -and $Server.VersionMajor -lt '13') {
                Stop-Function -Message "Only SQL Server Enterprise Edition supports compression on $Server" -Target $Server -Continue
            }
            try {
                $dbs = $server.Databases
                if ($Database) {
                    $dbs = $dbs | Where-Object { $Database -contains $_.Name -and $_.IsAccessible -and $_.IsSystemObject -EQ 0 }
                }
                else {
                    $dbs = $dbs | Where-Object { $_.IsAccessible -and $_.IsSystemObject -EQ 0 }
                }

                if (Test-Bound "ExcludeDatabase") {
                    $dbs = $dbs | Where-Object Name -NotIn $ExcludeDatabase
                }
            }
            catch {
                Stop-Function -Message "Unable to gather list of databases for $instance" -Target $instance -ErrorRecord $_ -Continue
            }

            $results = @()
            foreach ($db in $dbs) {
                try {
                    Write-Message -Level Verbose -Message "Querying $instance - $db"
                    if ($db.status -ne 'Normal' -or $db.IsAccessible -eq $false) {
                        Write-Message -Level Warning -Message "$db is not accessible." -Target $db

                        continue
                    }
                    if ($db.CompatibilityLevel -lt 'Version100') {
                        Stop-Function -Message "$db has a compatibility level lower than Version100 and will be skipped." -Target $db -Continue
                    }
                    if ($CompressionType -eq "Recommended") {
                        if (Test-Bound "InputObject") {
                            Write-Message -Level Verbose -Message "Using passed in compression suggestions"
                            $compressionSuggestion = $InputObject | Where-Object {$_.Database -eq $db.name}
                            Write-Message -Level Verbose -Message "Object count for database: $($db.name) - $($compressionSuggestion.count)"
                        }
                        else {
                            Write-Message -Level Verbose -Message "Testing database for compression suggestions for $instance.$db"
                            $compressionSuggestion = Test-DbaDbCompression -SqlInstance $server -Database $db.Name
                        }
                    }
                }
                catch {
                    Stop-Function -Message "Unable to query $instance - $db" -Target $db -ErrorRecord $_ -Continue
                }

                try {
                    if ($CompressionType -eq "Recommended") {
                        Write-Message -Level Verbose -Message "Applying suggested compression settins using Test-DbaDbCompression"
                        $results += $compressionSuggestion | Select-Object *, @{l = 'AlreadyProcesssed'; e = {"False"}}
                        foreach ($obj in ($results | Where-Object {$_.CompressionTypeRecommendation -ne 'NO_GAIN' -and $_.PercentCompression -ge $PercentCompression} | Sort-Object PercentCompression -Descending)) {
                            #check time limit isn't met
                            if ($MaxRunTime -ne 0 -and ($(get-date) - $starttime).Minutes -ge $MaxRunTime) {
                                Write-Message -Level Verbose -Message "Reached max run time of $MaxRunTime"
                                break
                            }

                            if ($obj.indexId -le 1) {
                                ##heaps and clustered indexes
                                Write-Message -Level Verbose -Message "Applying $($obj.CompressionTypeRecommendation) compression to $($obj.Database).$($obj.Schema).$($obj.TableName)"
                                $($server.Databases[$obj.Database].Tables[$obj.TableName, $obj.Schema].PhysicalPartitions | Where-Object {$_.PartitionNumber -eq $obj.Partition}).DataCompression = $($obj.CompressionTypeRecommendation)
                                $server.Databases[$obj.Database].Tables[$obj.TableName, $($obj.Schema)].Rebuild()
                                $obj.AlreadyProcesssed = "True"
                            }
                            else {
                                ##nonclustered indexes
                                Write-Message -Level Verbose -Message "Applying $($obj.CompressionTypeRecommendation) compression to $($obj.Database).$($obj.Schema).$($obj.TableName).$($obj.IndexName)"
                                $($server.Databases[$obj.Database].Tables[$obj.TableName, $obj.Schema].Indexes[$obj.IndexName].PhysicalPartitions | Where-Object {$_.PartitionNumber -eq $obj.Partition}).DataCompression = $($obj.CompressionTypeRecommendation)
                                $server.Databases[$obj.Database].Tables[$obj.TableName, $obj.Schema].Indexes[$obj.IndexName].Rebuild()
                                $obj.AlreadyProcesssed = "True"
                            }
                        }
                    }
                    else {
                        Write-Message -Level Verbose -Message "Applying $CompressionType compression to all objects in $($db.name)"
                        ##Compress all objects to $compressionType
                        foreach ($obj in $server.Databases[$($db.name)].Tables) {
                            foreach ($index in $($obj.Indexes)) {  # | Where-Object {$_.Id -ne 0}
                                if($obj.HasHeapIndex) {
                                        if ($MaxRunTime -ne 0 -and ($(get-date) - $starttime).Minutes -ge $MaxRunTime) {
                                            Write-Message -Level Verbose -Message "Reached max run time of $MaxRunTime"
                                            break
                                        }
                                        foreach ($p in $obj.PhysicalPartitions) {
                                            Write-Message -Level Verbose -Message "Compressing heap $($obj.Schema).$($obj.Name)"
                                            $($obj.PhysicalPartitions | Where-Object {$_.PartitionNumber -eq $P.PartitionNumber}).DataCompression = $CompressionType

                                            $results +=
                                            [pscustomobject]@{
                                                ComputerName                  = $server.NetName
                                                InstanceName                  = $server.ServiceName
                                                SqlInstance                   = $server.DomainInstanceName
                                                Database                      = $db.Name
                                                Schema                        = $obj.Schema
                                                TableName                     = $obj.Name
                                                IndexName                     = $null
                                                Partition                     = $p.Partition
                                                IndexID                       = $null
                                                IndexType                     = $null
                                                PercentScan                   = $null
                                                PercentUpdate                 = $null
                                                RowEstimatePercentOriginal    = $null
                                                PageEstimatePercentOriginal   = $null
                                                CompressionTypeRecommendation = $CompressionType
                                                SizeCurrent                   = $null
                                                SizeRequested                 = $null
                                                PercentCompression            = $null
                                                AlreadyProcesssed             = "True"
                                        }
                                    }
                                    $obj.Rebuild()
                                }

                                if ($MaxRunTime -ne 0 -and ($(get-date) - $starttime).Minutes -ge $MaxRunTime) {
                                    Write-Message -Level Verbose -Message "Reached max run time of $MaxRunTime"
                                    break
                                }
                                Write-Message -Level Verbose -Message "Compressing $($Index.IndexType) $($Index.Name)"
                                foreach ($p in $index.PhysicalPartitions) {
                                    $($Index.PhysicalPartitions | Where-Object {$_.PartitionNumber -eq $P.PartitionNumber}).DataCompression = $CompressionType
                                    $results +=
                                    [pscustomobject]@{
                                        ComputerName                  = $server.NetName
                                        InstanceName                  = $server.ServiceName
                                        SqlInstance                   = $server.DomainInstanceName
                                        Database                      = $db.Name
                                        Schema                        = $obj.Schema
                                        TableName                     = $obj.Name
                                        IndexName                     = $index.IndexName
                                        Partition                     = $p.Partition
                                        IndexID                       = $index.IndexID
                                        IndexType                     = $index.IndexType
                                        PercentScan                   = $null
                                        PercentUpdate                 = $null
                                        RowEstimatePercentOriginal    = $null
                                        PageEstimatePercentOriginal   = $null
                                        CompressionTypeRecommendation = $CompressionType
                                        SizeCurrent                   = $null
                                        SizeRequested                 = $null
                                        PercentCompression            = $null
                                        AlreadyProcesssed             = "True"
                                    }
                                }
                                $index.Rebuild()

                            }







                        }


                    }
                }
                catch {
                    Stop-Function -Message "Compression failed for $instance - $db" -Target $db -ErrorRecord $_ -Continue
                }
            }
            return $results
           # Select-DefaultView -InputOpject $results -Property Parent,
        }
    }
}<|MERGE_RESOLUTION|>--- conflicted
+++ resolved
@@ -14,13 +14,8 @@
         .PARAMETER SqlInstance
             SQL Server name or SMO object representing the SQL Server to connect to. This can be a collection and receive pipeline input to allow the function to be executed against multiple SQL Server instances.
 
-<<<<<<< HEAD
-    .PARAMETER SqlCredential
-        Login to the target instance using alternative credentials. Windows and SQL Authentication supported. Accepts credential objects (Get-Credential)
-=======
         .PARAMETER SqlCredential
             SqlCredential object to connect as. If not specified, current Windows login will be used.
->>>>>>> 2d90eb69
 
         .PARAMETER Database
             The database(s) to process - this list is auto populated from the server. If unspecified, all databases will be processed.
