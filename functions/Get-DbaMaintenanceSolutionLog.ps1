--- conflicted
+++ resolved
@@ -51,7 +51,6 @@
 		[PSCredential][System.Management.Automation.CredentialAttribute()]
 		$SqlCredential,
 		[switch]$Silent
-<<<<<<< HEAD
 )
 
 PROCESS {
@@ -139,80 +138,4 @@
         } #foreach file
     } #foreach instance
 } #PROCESS
-} #function
-=======
-	)
-	
-	process {
-		foreach ($instance in $sqlinstance) {
-			$logdir = $logfiles = $null
-			$computername = $instance.Split('\')[0]
-			Write-Message -Level Verbose -Message "Connecting to $instance"
-			try {
-				$server = Connect-SqlInstance -SqlInstance $instance -SqlCredential $sqlcredential
-			}
-			catch {
-				Stop-Function -Message "Can't connect to $instance" -Category ConnectionError -ErrorRecord $_ -Target $instance -Continue
-			}
-			$logdir = $server.errorlogpath -replace '^(.):', "\\$computername\`$1$"
-			if (!$logdir) {
-				Write-Message -Level Warning -Message "No log directory returned from $instance"
-				continue
-			}
-			Write-Message -Level Verbose -Message "Log directory on $computername is $logdir"
-			$logfiles = Get-ChildItem $logdir -Filter IndexOptimize_* | Select-Object -ExpandProperty fullName
-			if (! $logfiles.count -ge 1) {
-				Write-Message -Level Warning -Message "No log files returned from $computername"
-				continue
-			}
-			foreach ($File in $logfiles) {
-				Write-Message -Level Verbose -Message "Reading $file"
-				$text = New-Object System.IO.StreamReader -ArgumentList "$File"
-				while ($line = $text.ReadLine()) {
-					if ($line -match "^DATABASE: ") {
-						$db = @{ }
-						$db['ComputerName'] = $server.NetName
-						$db['InstanceName'] = $server.ServiceName
-						$db['SqlInstance'] = $server.Name
-						$db['Database'] = $line.Split(': ')[-1]
-						Write-Message -Level Verbose -Message "Index Optimizations on Database $($db.Database) on $computername"
-					}
-					if ($line -match '^Status | ^Standby | ^Updateability | ^Useraccess | ^Isaccessible | ^RecoveryModel') {
-						$dbkey = $line.Split(': ')[0]
-						$dbvalue = $line.Split(': ')[-1]
-						$db[$dbkey] = $dbvalue
-					}
-					if ($line -match "^Command: ALTER INDEX") {
-						$index = $db.Clone()
-						$index['Index'] = $line.split('[,]')[1]
-						$index['Schema'] = $line.split('[,]')[5]
-						$index['Table'] = $line.split('[,]')[7]
-						$index['action'] = (($line.split('[,]')[8]).split('()')[0]).split(' ')[1]
-						$index['options'] = ($line.split('[,]')[8]).split('()')[1]
-						Write-Message -Level Verbose -Message "Index $($index.Index) on Table $($index.Table) in Database $($index.Database) on $computername"
-					}
-					if ($line -match "^Comment: ") {
-						$line = $line.Replace('Comment: ', '')
-						$commentparts = $line.Split(',')
-						foreach ($part in $commentparts) {
-							$indkey, $indvalue = $part.trim().split(': ')
-							$index[$indkey] = $indvalue[-1]
-						}
-					}
-					if ($line -match "^Outcome: ") { $index['outcome'] = $line.Split(': ')[-1] }
-					if ($durationIndicator -eq $true) {
-						$index['Endtime'] = $line -replace ('Date and Time: ', '')
-						$durationIndicator = $false
-						[PSCustomObject]$index
-					}
-					if ($line -match "^Duration: ") {
-						$durationIndicator = $true
-						$index['Duration'] = $line.Split(': ')[-3 .. -1] -join ':'
-					}
-				}
-				$text.close()
-			}
-		}
-	}
-}
->>>>>>> a6c26d8c
+} #function